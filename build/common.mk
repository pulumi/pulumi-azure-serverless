--- conflicted
+++ resolved
@@ -104,12 +104,9 @@
 PULUMI_BIN          := $(PULUMI_ROOT)/bin
 PULUMI_NODE_MODULES := $(PULUMI_ROOT)/node_modules
 
-<<<<<<< HEAD
-=======
 GO_TEST_FAST = go test -short -v -count=1 -cover -timeout 2h -parallel ${TESTPARALLELISM}
 GO_TEST = go test -v -count=1 -cover -timeout 2h -parallel ${TESTPARALLELISM}
 
->>>>>>> 9855e8da
 .PHONY: default all ensure only_build only_test build lint install test_all core
 
 # ensure that `default` is the target that is run when no arguments are passed to make
