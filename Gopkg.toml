[[constraint]]
  name = "github.com/pulumi/pulumi"
<<<<<<< HEAD
  branch = "release/0.15"
=======
  branch = "master"
>>>>>>> abba6e77

[[constraint]]
  name = "github.com/stretchr/testify"
  version = "1.1.4"<|MERGE_RESOLUTION|>--- conflicted
+++ resolved
@@ -1,10 +1,6 @@
 [[constraint]]
   name = "github.com/pulumi/pulumi"
-<<<<<<< HEAD
-  branch = "release/0.15"
-=======
   branch = "master"
->>>>>>> abba6e77
 
 [[constraint]]
   name = "github.com/stretchr/testify"
