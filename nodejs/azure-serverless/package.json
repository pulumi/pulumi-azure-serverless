--- conflicted
+++ resolved
@@ -10,14 +10,9 @@
     "homepage": "https://pulumi.io/pulumi-azure-serverless",
     "repository": "https://github.com/pulumi/pulumi-azure-serverless",
     "dependencies": {
-<<<<<<< HEAD
-        "@pulumi/azure": "^0.15.0",
-        "@pulumi/pulumi": "^0.15.0",
-=======
         "@pulumi/pulumi": "^0.15.1-rc",
         "@pulumi/azure": "^0.15.2-rc",
         "read-package-tree": "^5.2.1",
->>>>>>> abba6e77
         "azure-functions-ts-essentials": "^1.3.2",
         "azure-storage": "^2.10.1",
         "read-package-tree": "^5.2.1"
