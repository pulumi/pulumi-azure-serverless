--- conflicted
+++ resolved
@@ -7,13 +7,8 @@
         "build": "tsc"
     },
     "dependencies": {
-<<<<<<< HEAD
-        "@pulumi/azure": "^0.15.0",
-        "@pulumi/pulumi": "^0.15.0",
-=======
         "@pulumi/pulumi": "^0.15.1-rc",
         "@pulumi/azure": "^0.15.2-rc",
->>>>>>> abba6e77
         "mime-types": "^2.1.19"
     },
     "devDependencies": {
